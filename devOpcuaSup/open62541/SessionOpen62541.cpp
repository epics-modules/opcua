--- conflicted
+++ resolved
@@ -86,30 +86,6 @@
 }
 /* end of included loadFile helper code */
 
-<<<<<<< HEAD
-=======
-#ifndef UA_BUILTIN_TYPES_COUNT
-// Newer open62541 since version 1.3 uses type pointer
-#define UA_DATATYPES_USE_POINTER
-// Older open62541 uses type index
-#endif
-
-#ifdef HAS_SECURITY
-extern const UA_String username_policy;
-extern const UA_String certificate_policy;
-#endif
-
-#define epicsExportSharedSymbols
-#include "Session.h"
-#include "RecordConnector.h"
-#include "linkParser.h"
-#include "RequestQueueBatcher.h"
-#include "SessionOpen62541.h"
-#include "SubscriptionOpen62541.h"
-#include "DataElementOpen62541.h"
-#include "ItemOpen62541.h"
-
->>>>>>> 3d100536
 namespace DevOpcua {
 
 // print some UA types
